import pytest
from django.conf import settings as django_settings
from django.core.exceptions import ImproperlyConfigured

<<<<<<< HEAD
from openapi_tester.configuration import SwaggerTesterSettings
=======
from openapi_tester.configuration import OpenAPITesterSettings
>>>>>>> 5fa4262b
from tests.utils import patch_settings


def test_enable_camel_case(monkeypatch) -> None:
    """
    Make sure all states are OK.
    """
    monkeypatch.setattr(django_settings, 'OPENAPI_TESTER', patch_settings('CAMEL_CASE_PARSER', True))
    OpenAPITesterSettings().validate()


def test_disable_camel_case(monkeypatch, caplog) -> None:
    """
    Make sure a warning log is output if CAMEL_CASE_PARSER is False, but the parser is found in the Django DRF settings.
    """
    monkeypatch.setattr(django_settings, 'OPENAPI_TESTER', patch_settings('CAMEL_CASE_PARSER', False))
    OpenAPITesterSettings().validate()
    assert (
        'Found `djangorestframework_camel_case` in REST_FRAMEWORK settings, but CAMEL_CASE_PARSER is not set to True'
        in caplog.text
    )


def test_missing_camel_case_parser_setting(monkeypatch) -> None:
    """
    A non-boolean value should raise an exception.
    """
    with pytest.raises(ImproperlyConfigured, match='`CAMEL_CASE_PARSER` needs to be True or False'):
        monkeypatch.setattr(django_settings, 'OPENAPI_TESTER', patch_settings('CAMEL_CASE_PARSER', None))
        OpenAPITesterSettings().validate()


def test_djangorestframework_camel_case_not_installed(monkeypatch):
    """
    Verify that validation raises an exception if the package isnt installed.
    """
    filtered_apps = filter(lambda x: x != 'djangorestframework_camel_case', django_settings.INSTALLED_APPS)
    monkeypatch.setattr(django_settings, 'INSTALLED_APPS', filtered_apps)
<<<<<<< HEAD
    monkeypatch.setattr(django_settings, 'RESPONSE_TESTER', patch_settings('CAMEL_CASE_PARSER', True))
    e = 'The package `djangorestframework_camel_case` is not installed, and is required to enable camel case parsing.'
    with pytest.raises(ImproperlyConfigured, match=e):
        SwaggerTesterSettings().validate()
=======
    monkeypatch.setattr(django_settings, 'OPENAPI_TESTER', patch_settings('CAMEL_CASE_PARSER', True))
    e = 'The package `djangorestframework_camel_case` is not installed, and is required to enable camel case parsing.'
    with pytest.raises(ImproperlyConfigured, match=e):
        OpenAPITesterSettings().validate()
>>>>>>> 5fa4262b
<|MERGE_RESOLUTION|>--- conflicted
+++ resolved
@@ -2,11 +2,7 @@
 from django.conf import settings as django_settings
 from django.core.exceptions import ImproperlyConfigured
 
-<<<<<<< HEAD
-from openapi_tester.configuration import SwaggerTesterSettings
-=======
 from openapi_tester.configuration import OpenAPITesterSettings
->>>>>>> 5fa4262b
 from tests.utils import patch_settings
 
 
@@ -45,14 +41,7 @@
     """
     filtered_apps = filter(lambda x: x != 'djangorestframework_camel_case', django_settings.INSTALLED_APPS)
     monkeypatch.setattr(django_settings, 'INSTALLED_APPS', filtered_apps)
-<<<<<<< HEAD
-    monkeypatch.setattr(django_settings, 'RESPONSE_TESTER', patch_settings('CAMEL_CASE_PARSER', True))
-    e = 'The package `djangorestframework_camel_case` is not installed, and is required to enable camel case parsing.'
-    with pytest.raises(ImproperlyConfigured, match=e):
-        SwaggerTesterSettings().validate()
-=======
     monkeypatch.setattr(django_settings, 'OPENAPI_TESTER', patch_settings('CAMEL_CASE_PARSER', True))
     e = 'The package `djangorestframework_camel_case` is not installed, and is required to enable camel case parsing.'
     with pytest.raises(ImproperlyConfigured, match=e):
-        OpenAPITesterSettings().validate()
->>>>>>> 5fa4262b
+        OpenAPITesterSettings().validate()