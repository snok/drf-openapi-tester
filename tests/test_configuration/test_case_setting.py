import pytest
from django.conf import settings as django_settings
from django.core.exceptions import ImproperlyConfigured

from openapi_tester.case_testers import is_camel_case, is_kebab_case, is_pascal_case, is_snake_case
<<<<<<< HEAD
from openapi_tester.configuration import SwaggerTesterSettings
=======
from openapi_tester.configuration import OpenAPITesterSettings
>>>>>>> 5fa4262b
from tests.utils import patch_settings


def test_valid_cases(monkeypatch) -> None:
    """
    Assert that valid cases always pass without errors.
    """
    for case in [
        is_snake_case,
        is_camel_case,
        is_pascal_case,
        is_kebab_case,
        lambda x: x * 2,  # custom callable
    ]:
        monkeypatch.setattr(django_settings, 'OPENAPI_TESTER', patch_settings('CASE_TESTER', case))
        OpenAPITesterSettings().validate()


def test_none(monkeypatch) -> None:
    monkeypatch.setattr(django_settings, 'OPENAPI_TESTER', patch_settings('CASE_TESTER', None))
    with pytest.raises(
        ImproperlyConfigured,
        match=('The django-openapi-tester CASE_TESTER setting cannot be None. Replace it with `lambda: None`'),
    ):
        OpenAPITesterSettings().validate()


def test_invalid_cases(monkeypatch) -> None:
    """
    Asserts that any invalid case raises an appropriate error.
    """
    for case in ['snakecase', 1, {}]:
        monkeypatch.setattr(django_settings, 'OPENAPI_TESTER', patch_settings('CASE_TESTER', case))
        with pytest.raises(
            ImproperlyConfigured,
            match=(
                'The django-openapi-tester CASE_TESTER setting is misspecified. '
                'Please pass a case tester callable from openapi_tester.case_testers, '
                'make your own, or pass `None` to skip case validation.'
            ),
        ):
            OpenAPITesterSettings().validate()


def test_valid_case_whitelist(monkeypatch) -> None:
    """
    The case whitelist should accept a list of strings or None (which defaults to an empty list)
    """
    for item, expected in [(['IP', 'DHCP'], ['IP', 'DHCP'])]:
        monkeypatch.setattr(django_settings, 'OPENAPI_TESTER', patch_settings('CASE_PASSLIST', item))
        settings = OpenAPITesterSettings()
        assert settings.case_passlist == expected


def test_invalid_case_whitelist(monkeypatch) -> None:
    """
    The case whitelist validation should reject non-lists of strings
    """
    for item in [{'IP': None, 'DHCP': 2}, 2, -2, (None, [])]:
        monkeypatch.setattr(django_settings, 'OPENAPI_TESTER', patch_settings('CASE_PASSLIST', item))
        with pytest.raises(ImproperlyConfigured, match='The CASE_PASSLIST setting needs to be a list of strings'):
            OpenAPITesterSettings().validate()


def test_case_whitelist_contains_non_str(monkeypatch) -> None:
    """
    The case whitelist validation should reject non-lists of strings
    """
    monkeypatch.setattr(django_settings, 'OPENAPI_TESTER', patch_settings('CASE_PASSLIST', ['item', 2]))
    with pytest.raises(ImproperlyConfigured, match='The CASE_PASSLIST setting list can only contain strings'):
        OpenAPITesterSettings().validate()<|MERGE_RESOLUTION|>--- conflicted
+++ resolved
@@ -3,11 +3,7 @@
 from django.core.exceptions import ImproperlyConfigured
 
 from openapi_tester.case_testers import is_camel_case, is_kebab_case, is_pascal_case, is_snake_case
-<<<<<<< HEAD
-from openapi_tester.configuration import SwaggerTesterSettings
-=======
 from openapi_tester.configuration import OpenAPITesterSettings
->>>>>>> 5fa4262b
 from tests.utils import patch_settings
 
 
@@ -44,9 +40,7 @@
         with pytest.raises(
             ImproperlyConfigured,
             match=(
-                'The django-openapi-tester CASE_TESTER setting is misspecified. '
-                'Please pass a case tester callable from openapi_tester.case_testers, '
-                'make your own, or pass `None` to skip case validation.'
+                'The django-openapi-tester CASE_TESTER setting is misspecified. Please pass a case tester callable from openapi_tester.case_testers, make your own, or pass `None` to skip case validation.'
             ),
         ):
             OpenAPITesterSettings().validate()
