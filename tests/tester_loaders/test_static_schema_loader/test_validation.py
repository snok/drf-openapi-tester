import pytest
from django.core.exceptions import ImproperlyConfigured
from django.test import override_settings

<<<<<<< HEAD
from openapi_tester.configuration import SwaggerTesterSettings
=======
from openapi_tester.configuration import OpenAPITesterSettings
>>>>>>> 5fa4262b
from openapi_tester.loaders import StaticSchemaLoader
from tests import yml_path


def test_static_schema_loader_validation(monkeypatch):
    """
    Verify that validation runs successfully for the demo project.
    """
    with override_settings(OPENAPI_TESTER={'PATH': yml_path, 'SCHEMA_LOADER': StaticSchemaLoader}):
        settings = OpenAPITesterSettings()
        assert settings.loader_class.path == yml_path


def test_missing_path(monkeypatch):
    """
    Verify that validation runs successfully for the demo project.
    """
    with override_settings(OPENAPI_TESTER={'SCHEMA_LOADER': StaticSchemaLoader}):
        with pytest.raises(
            ImproperlyConfigured,
            match='PATH is required to load static OpenAPI schemas. Please add PATH to the OPENAPI_TESTER settings',
        ):
            OpenAPITesterSettings().validate()


def test_bad_path_type(monkeypatch):
    """
    Verify that validation runs successfully for the demo project.
    """
    with override_settings(OPENAPI_TESTER={'PATH': 2, 'SCHEMA_LOADER': StaticSchemaLoader}):
        with pytest.raises(
            ImproperlyConfigured, match='`PATH` needs to be a string. Please update your OPENAPI_TESTER settings.'
        ):
            OpenAPITesterSettings().validate()<|MERGE_RESOLUTION|>--- conflicted
+++ resolved
@@ -2,16 +2,12 @@
 from django.core.exceptions import ImproperlyConfigured
 from django.test import override_settings
 
-<<<<<<< HEAD
-from openapi_tester.configuration import SwaggerTesterSettings
-=======
 from openapi_tester.configuration import OpenAPITesterSettings
->>>>>>> 5fa4262b
 from openapi_tester.loaders import StaticSchemaLoader
 from tests import yml_path
 
 
-def test_static_schema_loader_validation(monkeypatch):
+def test_static_schema_loader_validation():
     """
     Verify that validation runs successfully for the demo project.
     """
@@ -20,7 +16,7 @@
         assert settings.loader_class.path == yml_path
 
 
-def test_missing_path(monkeypatch):
+def test_missing_path():
     """
     Verify that validation runs successfully for the demo project.
     """
@@ -32,7 +28,7 @@
             OpenAPITesterSettings().validate()
 
 
-def test_bad_path_type(monkeypatch):
+def test_bad_path_type():
     """
     Verify that validation runs successfully for the demo project.
     """
